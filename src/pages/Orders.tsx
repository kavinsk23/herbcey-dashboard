--- conflicted
+++ resolved
@@ -373,16 +373,6 @@
   }
 
   return (
-<<<<<<< HEAD
-    <div className="container px-4 py-8 mx-auto">
-      {/* Header with New Order */}
-      <div className="flex items-center justify-between mb-6">
-        <h1 className="text-3xl font-bold text-gray-800">Orders Dashboard</h1>
-        <div className="flex space-x-3">
-          <button
-            onClick={handleCreateOrder}
-            className="flex items-center px-6 py-3 space-x-2 font-medium text-white transition-colors rounded-lg bg-primary hover:bg-primary/90"
-=======
     <div className="container px-4 py-8 pt-0 mx-auto">
       {/* Header with New Order Button */}
       <div className="flex items-center justify-between mb-6">
@@ -398,24 +388,16 @@
             fill="none"
             stroke="currentColor"
             viewBox="0 0 24 24"
->>>>>>> 6abcba5e
           >
-            <svg
-              className="w-5 h-5"
-              fill="none"
-              stroke="currentColor"
-              viewBox="0 0 24 24"
-            >
-              <path
-                strokeLinecap="round"
-                strokeLinejoin="round"
-                strokeWidth={2}
-                d="M12 4v16m8-8H4"
-              />
-            </svg>
-            <span>New Order</span>
-          </button>
-        </div>
+            <path
+              strokeLinecap="round"
+              strokeLinejoin="round"
+              strokeWidth={2}
+              d="M12 4v16m8-8H4"
+            />
+          </svg>
+          <span>New Order</span>
+        </button>
       </div>
 
       {/* Filter Section */}
